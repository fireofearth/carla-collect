{
<<<<<<< HEAD
    "python.pythonPath": "${workspaceFolder}/py38torch104trajectron/bin/python",
=======
    "python.pythonPath": "${workspaceFolder}/py38trajectron/bin/python",
    "python.defaultInterpreterPath": "${workspaceFolder}/py38trajectron/bin/python",
>>>>>>> 973718ba
    "python.autoComplete.extraPaths": [
        "~/src/carla-0.9.11/PythonAPI/carla",
        "~/src/carla-0.9.11/PythonAPI/carla/dist/carla-0.9.11-py3.7-linux-x86_64.egg",
        "${workspaceFolder}/python-utility/utility",
        "${workspaceFolder}/python-utility/carlautil",
        "${workspaceFolder}/Trajectron-plus-plus/trajectron",
        "${workspaceFolder}/Trajectron-plus-plus/experiments/nuScenes",
        "${workspaceFolder}/Trajectron-plus-plus/experiments/nuScenes/devkit/python-sdk"
    ],
    "python.analysis.extraPaths": [
        "~/src/carla-0.9.11/PythonAPI/carla",
        "~/src/carla-0.9.11/PythonAPI/carla/dist/carla-0.9.11-py3.7-linux-x86_64.egg",
        "${workspaceFolder}/python-utility/utility",
        "${workspaceFolder}/python-utility/carlautil",
        "${workspaceFolder}/Trajectron-plus-plus/trajectron",
        "${workspaceFolder}/Trajectron-plus-plus/experiments/nuScenes",
        "${workspaceFolder}/Trajectron-plus-plus/experiments/nuScenes/devkit/python-sdk"
    ]
}<|MERGE_RESOLUTION|>--- conflicted
+++ resolved
@@ -1,10 +1,6 @@
 {
-<<<<<<< HEAD
-    "python.pythonPath": "${workspaceFolder}/py38torch104trajectron/bin/python",
-=======
     "python.pythonPath": "${workspaceFolder}/py38trajectron/bin/python",
     "python.defaultInterpreterPath": "${workspaceFolder}/py38trajectron/bin/python",
->>>>>>> 973718ba
     "python.autoComplete.extraPaths": [
         "~/src/carla-0.9.11/PythonAPI/carla",
         "~/src/carla-0.9.11/PythonAPI/carla/dist/carla-0.9.11-py3.7-linux-x86_64.egg",
